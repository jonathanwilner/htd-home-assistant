--- conflicted
+++ resolved
@@ -3,16 +3,10 @@
 import logging
 import re
 
-<<<<<<< HEAD
-from homeassistant.components.media_player import (
-    MediaPlayerDeviceClass,
-    MediaPlayerEntity,
-=======
 from homeassistant.components.media_player import MediaPlayerEntity
 from homeassistant.components.media_player.const import (
     MediaPlayerEntityFeature,
     MediaPlayerDeviceClass,
->>>>>>> f387bf35
 )
 from homeassistant.components.media_player.const import MediaPlayerEntityFeature
 from homeassistant.config_entries import ConfigEntry
